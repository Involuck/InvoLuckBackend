--- conflicted
+++ resolved
@@ -2,27 +2,12 @@
 import cors from "cors";
 import path from 'path';
 import { fileURLToPath } from 'url';
-<<<<<<< HEAD
 import connectDB, { getConnectionStatus } from './config/database.js';
 import securityMiddleware from './middleware/security.js';
 import errorHandler from './middleware/errorHandler.js';
 import rateLimiter from './middleware/rateLimiter.js';
 import routes from './routes/index.js';
 import authRoute from './routes/authRoutes.js';
-=======
-
-import { config } from './config/environment.js';
-import corsConfig from './config/cors.js';
-import { setupDatabase } from './config/database.js';
-import { setupHealthRoutes } from './routes/health.js';
-import { setupDevelopmentRoutes } from './routes/development.js';
-
-import securityMiddleware from './middleware/security.js';
-import errorHandler from './middleware/errorHandler.js';
-import rateLimiter from './middleware/rateLimiter.js';
-
-import routes from './routes/api.js';
->>>>>>> d18d27e1
 
 const app = express();
 
@@ -40,7 +25,12 @@
 app.use("/auth", authRoute);
 
 
-setupDatabase();
+try {
+    await connectDB();
+} catch (error) {
+    console.error('❌ Failed to connect to database on startup:', error.message);
+    // the app may continue to work, it will attempt to reconnect automatically.
+}
 
 // log requests in development
 if (config.nodeEnv !== 'production') {
